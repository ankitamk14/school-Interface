from django.db import models
from django.contrib.auth.models import AbstractUser
from django.core.validators import RegexValidator
from django.utils.translation import gettext_lazy as _

from common.models import State, District, City, Language

MAX_CLASS = 10
CLASS_CHOICES = [(i, f"Class {i}") for i in range(1, MAX_CLASS+1)]


class User(AbstractUser):
    email = models.EmailField(unique=True, blank=True, null=True)
    first_name = models.CharField(_("first name"), max_length=150, blank=False,
                                  null=False)
    last_name = models.CharField(_("last name"), max_length=150, blank=False,
                                 null=False)


class Location(models.Model):
    """
        Complete address for users
    """
    address = models.TextField()
    state = models.ForeignKey(State, on_delete=models.PROTECT)
    district = models.ForeignKey(District, on_delete=models.PROTECT)
    city = models.ForeignKey(City, on_delete=models.PROTECT)
    pincode = models.CharField(max_length=6)
    updated = models.DateField(auto_now=True)

    def __str__(self) -> str:
        return (f"{self.address}, {self.city}, {self.district}, {self.state} - "
                f"{self.pincode}")


class Profile(models.Model):
    """
        Profile information for users
    """
    phone_regex = RegexValidator(regex=r'^\+?[0-9]+-?[0-9]{6,}$',
                                 message='Enter a valid phone/mobile number')
    pincode_regex = RegexValidator(regex=r'^\d{6}$',
                                   message='Enter a valid pincode')
    GENDER_CHOICES = [('M', 'Male'), ('F', 'Female'), ('O', 'Other'),
                      ('NA', 'Not applicable')]  # 'NA' in case of organisation & school

    user = models.ForeignKey(User, on_delete=models.PROTECT,
                             related_name='profile')
    dob = models.DateField(help_text='YYYY-MM-DD')
    gender = models.CharField(max_length=2, choices=GENDER_CHOICES)
    phone = models.CharField(max_length=20, validators=[phone_regex])
    location = models.ForeignKey(Location, on_delete=models.PROTECT)
    updated = models.DateField(auto_now=True)


class Organisation(models.Model):
    ASSOCIATION_CHOICES = [
        ('Central Government', 'Central Government'),
        ('State Government', 'State Government'),
        ('Public Company', 'Public Company'),
        ('Private Company', 'Private Company'),
        ('NGO', 'NGO'),
        ('Foreign', 'Foreign'),
    ]
<<<<<<< HEAD
    
    added_by = models.ForeignKey(User,on_delete=models.PROTECT)
    name_of_association = models.CharField(max_length=200,unique=True)
=======

    added_by = models.ForeignKey(User, on_delete=models.PROTECT)
    name_of_association = models.CharField(max_length=200)
>>>>>>> b8f4f551
    date_of_association = models.DateField()
    type = models.CharField(max_length=100, choices=ASSOCIATION_CHOICES)
    updated = models.DateField(auto_now=True)
    is_active = models.BooleanField(default=True)
<<<<<<< HEAD
    location = models.ForeignKey(Location, on_delete=models.PROTECT)
    
=======
    state = models.ForeignKey(State, on_delete=models.PROTECT)
    district = models.ForeignKey(District, on_delete=models.PROTECT)
    city = models.ForeignKey(City, on_delete=models.PROTECT)
    pincode = models.CharField(max_length=6)

>>>>>>> b8f4f551
    class Meta:
        ordering = ['name_of_association', '-date_of_association']

    def __str__(self):
        return self.name_of_association


class School(models.Model):
    TYPE_CHOICES = [
        ('Central Government Funded', 'Central Government Funded'),
        ('State Government Funded', 'State Government Funded'),
        ('Public Company Funded', 'Public Company Funded'),
        ('Private Company Funded', 'Private Company Funded'),
        ('NGO Funded', 'NGO Funded'),
        ('Foreign Funded', 'Foreign Funded'),
        ('Self-Funded', 'Self-Funded'),
    ]
<<<<<<< HEAD
    
    added_by = models.ForeignKey(User,on_delete=models.PROTECT)
    name_of_association = models.CharField(max_length=200,unique=True)
=======

    added_by = models.ForeignKey(User, on_delete=models.PROTECT)
    name_of_association = models.CharField(max_length=200)
>>>>>>> b8f4f551
    date_of_association = models.DateField()
    type = models.CharField(max_length=100, choices=TYPE_CHOICES)
    organisation = models.ForeignKey(Organisation, on_delete=models.PROTECT,
                                     null=True, blank=True)
    updated = models.DateField(auto_now=True)
    is_active = models.BooleanField(default=True)
<<<<<<< HEAD
    location = models.ForeignKey(Location, on_delete=models.PROTECT)
    
=======
    state = models.ForeignKey(State, on_delete=models.PROTECT)
    district = models.ForeignKey(District, on_delete=models.PROTECT)
    city = models.ForeignKey(City, on_delete=models.PROTECT)
    pincode = models.CharField(max_length=6)

>>>>>>> b8f4f551
    class Meta:
        ordering = ['name_of_association', '-date_of_association']

    def __str__(self):
        return self.name_of_association


class Payment(models.Model):
    PAYMENT_CHOICES = [('IN_PROCESS', 'IN_PROCESS'), ('COMPLETED', 'COMPLETED'),]
    date_of_payment = models.DateField()
    amount = models.IntegerField()
    utr = models.CharField(max_length=200, unique=True)
    receipt = models.FileField(upload_to='receipts/')
    expiry_date = models.DateField()  # payment expiry
    status = models.CharField(max_length=50, choices=PAYMENT_CHOICES)
    school = models.ForeignKey(School, on_delete=models.PROTECT)
    organisation = models.ForeignKey(Organisation, on_delete=models.PROTECT)
    added_by = models.ForeignKey(User, on_delete=models.PROTECT)

    class Meta:
        ordering = ['date_of_payment']

    def __str__(self):
        return f"{self.school.name_of_association} - {self.date_of_payment}"


class TrainingTeam(models.Model):
    user = models.ForeignKey(User, on_delete=models.PROTECT)
    profile = models.ForeignKey(Profile, on_delete=models.PROTECT)

    class Meta:
        ordering = ['user__first_name', 'user__last_name']
        verbose_name = 'Training Team'
        verbose_name_plural = 'Training Team'

    def __str__(self):
        return f"{self.user.username}"


class CentralCoordinator(models.Model):
<<<<<<< HEAD
    user = models.ForeignKey(User,on_delete=models.PROTECT)
    profile = models.ForeignKey(Profile,on_delete=models.PROTECT)
    organisation = models.ForeignKey(Organisation,on_delete=models.PROTECT)
    
=======
    user = models.ForeignKey(User, on_delete=models.PROTECT)
    organisation = models.ForeignKey(Organisation, on_delete=models.PROTECT)

>>>>>>> b8f4f551
    class Meta:
        ordering = ['user__first_name', 'user__last_name']
        verbose_name = 'Central Coordinator'
        verbose_name_plural = 'Central Coordinators'

    def __str__(self):
        return f"{self.user.username}"


class SchoolCoordinator(models.Model):
<<<<<<< HEAD
    user = models.ForeignKey(User,on_delete=models.PROTECT)
    profile = models.ForeignKey(Profile,on_delete=models.PROTECT)
    school = models.ForeignKey(School,on_delete=models.PROTECT)
    
=======
    user = models.ForeignKey(User, on_delete=models.PROTECT)
    school = models.ForeignKey(School, on_delete=models.PROTECT)

>>>>>>> b8f4f551
    class Meta:
        ordering = ['user__first_name', 'user__last_name']
        verbose_name = 'School Coordinator'
        verbose_name_plural = 'School Coordinators'

    def __str__(self):
        return f"{self.user.username}"


class Teacher(models.Model):
<<<<<<< HEAD
    user = models.ForeignKey(User,on_delete=models.PROTECT)
    profile = models.ForeignKey(Profile,on_delete=models.PROTECT)
    school = models.ForeignKey(School,on_delete=models.PROTECT)
=======
    user = models.ForeignKey(User, on_delete=models.PROTECT)
    school = models.ForeignKey(School, on_delete=models.PROTECT)
>>>>>>> b8f4f551
    unique_id = models.CharField(max_length=50)
    # classVal = models.ManyToManyField

    class Meta:
        ordering = ['user__first_name', 'user__last_name']

    def __str__(self):
        return f"{self.user.username}"


class Parent(models.Model):
    user = models.ForeignKey(User, on_delete=models.PROTECT)

    class Meta:
        ordering = ['user__first_name', 'user__last_name']

    def __str__(self):
        return f"{self.user.username}"


class Student(models.Model):
<<<<<<< HEAD
    user = models.ForeignKey(User,on_delete=models.PROTECT)
    profile = models.ForeignKey(Profile,on_delete=models.PROTECT)
    school = models.ForeignKey(School,on_delete=models.PROTECT)
    unique_id = models.CharField(max_length=50) #Enrolment ID / Any other unique ID
    preferred_lang = models.ForeignKey(Language,on_delete=models.PROTECT)
=======
    user = models.ForeignKey(User, on_delete=models.PROTECT)
    school = models.ForeignKey(School, on_delete=models.PROTECT)
    unique_id = models.CharField(max_length=50)  # Enrolment ID / Any other unique ID
    preferred_lang = models.ForeignKey(Language, on_delete=models.PROTECT)
>>>>>>> b8f4f551
    current_class = models.IntegerField(choices=CLASS_CHOICES)
    division = models.CharField(max_length=50)
    teacher = models.ForeignKey(Teacher, on_delete=models.PROTECT)
    parent = models.ForeignKey(Parent, on_delete=models.PROTECT)

    class Meta:
        ordering = ['user__first_name', 'user__last_name']

    def __str__(self):
        return f"{self.user.username} - {self.school.name_of_association}"


class ClassCoordinator(models.Model):
    teacher = models.ForeignKey(Teacher, on_delete=models.PROTECT)
    classVal = models.IntegerField(choices=CLASS_CHOICES)

    class Meta:
        ordering = ['teacher__user__first_name', 'teacher__user__last_name']

    def __str__(self):
        return f"{self.teacher.user.username} - {self.classVal}"<|MERGE_RESOLUTION|>--- conflicted
+++ resolved
@@ -62,29 +62,15 @@
         ('NGO', 'NGO'),
         ('Foreign', 'Foreign'),
     ]
-<<<<<<< HEAD
     
     added_by = models.ForeignKey(User,on_delete=models.PROTECT)
     name_of_association = models.CharField(max_length=200,unique=True)
-=======
-
-    added_by = models.ForeignKey(User, on_delete=models.PROTECT)
-    name_of_association = models.CharField(max_length=200)
->>>>>>> b8f4f551
     date_of_association = models.DateField()
     type = models.CharField(max_length=100, choices=ASSOCIATION_CHOICES)
     updated = models.DateField(auto_now=True)
     is_active = models.BooleanField(default=True)
-<<<<<<< HEAD
     location = models.ForeignKey(Location, on_delete=models.PROTECT)
     
-=======
-    state = models.ForeignKey(State, on_delete=models.PROTECT)
-    district = models.ForeignKey(District, on_delete=models.PROTECT)
-    city = models.ForeignKey(City, on_delete=models.PROTECT)
-    pincode = models.CharField(max_length=6)
-
->>>>>>> b8f4f551
     class Meta:
         ordering = ['name_of_association', '-date_of_association']
 
@@ -102,31 +88,17 @@
         ('Foreign Funded', 'Foreign Funded'),
         ('Self-Funded', 'Self-Funded'),
     ]
-<<<<<<< HEAD
     
     added_by = models.ForeignKey(User,on_delete=models.PROTECT)
     name_of_association = models.CharField(max_length=200,unique=True)
-=======
-
-    added_by = models.ForeignKey(User, on_delete=models.PROTECT)
-    name_of_association = models.CharField(max_length=200)
->>>>>>> b8f4f551
     date_of_association = models.DateField()
     type = models.CharField(max_length=100, choices=TYPE_CHOICES)
     organisation = models.ForeignKey(Organisation, on_delete=models.PROTECT,
                                      null=True, blank=True)
     updated = models.DateField(auto_now=True)
     is_active = models.BooleanField(default=True)
-<<<<<<< HEAD
     location = models.ForeignKey(Location, on_delete=models.PROTECT)
     
-=======
-    state = models.ForeignKey(State, on_delete=models.PROTECT)
-    district = models.ForeignKey(District, on_delete=models.PROTECT)
-    city = models.ForeignKey(City, on_delete=models.PROTECT)
-    pincode = models.CharField(max_length=6)
-
->>>>>>> b8f4f551
     class Meta:
         ordering = ['name_of_association', '-date_of_association']
 
@@ -167,16 +139,10 @@
 
 
 class CentralCoordinator(models.Model):
-<<<<<<< HEAD
     user = models.ForeignKey(User,on_delete=models.PROTECT)
     profile = models.ForeignKey(Profile,on_delete=models.PROTECT)
     organisation = models.ForeignKey(Organisation,on_delete=models.PROTECT)
     
-=======
-    user = models.ForeignKey(User, on_delete=models.PROTECT)
-    organisation = models.ForeignKey(Organisation, on_delete=models.PROTECT)
-
->>>>>>> b8f4f551
     class Meta:
         ordering = ['user__first_name', 'user__last_name']
         verbose_name = 'Central Coordinator'
@@ -187,16 +153,10 @@
 
 
 class SchoolCoordinator(models.Model):
-<<<<<<< HEAD
     user = models.ForeignKey(User,on_delete=models.PROTECT)
     profile = models.ForeignKey(Profile,on_delete=models.PROTECT)
     school = models.ForeignKey(School,on_delete=models.PROTECT)
     
-=======
-    user = models.ForeignKey(User, on_delete=models.PROTECT)
-    school = models.ForeignKey(School, on_delete=models.PROTECT)
-
->>>>>>> b8f4f551
     class Meta:
         ordering = ['user__first_name', 'user__last_name']
         verbose_name = 'School Coordinator'
@@ -207,14 +167,9 @@
 
 
 class Teacher(models.Model):
-<<<<<<< HEAD
     user = models.ForeignKey(User,on_delete=models.PROTECT)
     profile = models.ForeignKey(Profile,on_delete=models.PROTECT)
     school = models.ForeignKey(School,on_delete=models.PROTECT)
-=======
-    user = models.ForeignKey(User, on_delete=models.PROTECT)
-    school = models.ForeignKey(School, on_delete=models.PROTECT)
->>>>>>> b8f4f551
     unique_id = models.CharField(max_length=50)
     # classVal = models.ManyToManyField
 
@@ -236,18 +191,11 @@
 
 
 class Student(models.Model):
-<<<<<<< HEAD
     user = models.ForeignKey(User,on_delete=models.PROTECT)
     profile = models.ForeignKey(Profile,on_delete=models.PROTECT)
     school = models.ForeignKey(School,on_delete=models.PROTECT)
     unique_id = models.CharField(max_length=50) #Enrolment ID / Any other unique ID
     preferred_lang = models.ForeignKey(Language,on_delete=models.PROTECT)
-=======
-    user = models.ForeignKey(User, on_delete=models.PROTECT)
-    school = models.ForeignKey(School, on_delete=models.PROTECT)
-    unique_id = models.CharField(max_length=50)  # Enrolment ID / Any other unique ID
-    preferred_lang = models.ForeignKey(Language, on_delete=models.PROTECT)
->>>>>>> b8f4f551
     current_class = models.IntegerField(choices=CLASS_CHOICES)
     division = models.CharField(max_length=50)
     teacher = models.ForeignKey(Teacher, on_delete=models.PROTECT)
